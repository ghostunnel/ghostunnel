/*-
 * Copyright 2015 Square Inc.
 *
 * Licensed under the Apache License, Version 2.0 (the "License");
 * you may not use this file except in compliance with the License.
 * You may obtain a copy of the License at
 *
 *     http://www.apache.org/licenses/LICENSE-2.0
 *
 * Unless required by applicable law or agreed to in writing, software
 * distributed under the License is distributed on an "AS IS" BASIS,
 * WITHOUT WARRANTIES OR CONDITIONS OF ANY KIND, either express or implied.
 * See the License for the specific language governing permissions and
 * limitations under the License.
 */

package proxy

import (
	"crypto/tls"
	"io"
	"net"
	"sync"
	"sync/atomic"
	"time"

	"github.com/pires/go-proxyproto"
	"github.com/rcrowley/go-metrics"
)

var (
	openCounter    = metrics.GetOrRegisterCounter("conn.open", metrics.DefaultRegistry)
	totalCounter   = metrics.GetOrRegisterCounter("accept.total", metrics.DefaultRegistry)
	successCounter = metrics.GetOrRegisterCounter("accept.success", metrics.DefaultRegistry)
	errorCounter   = metrics.GetOrRegisterCounter("accept.error", metrics.DefaultRegistry)
	timeoutCounter = metrics.GetOrRegisterCounter("accept.timeout", metrics.DefaultRegistry)
	handshakeTimer = metrics.GetOrRegisterTimer("conn.handshake", metrics.DefaultRegistry)
	connTimer      = metrics.GetOrRegisterTimer("conn.lifetime", metrics.DefaultRegistry)
)

// Logger is used by this package to log messages
type Logger interface {
	Printf(format string, v ...interface{})
}

// Dialer represents a function that can dial a backend/destination for forwarding connections.
type Dialer func() (net.Conn, error)

// Proxy will take incoming connections from a listener and forward them to
// a backend through the given dialer.
type Proxy struct {
	// Listener to accept connetions on.
	Listener net.Listener
	// ConnectTimeout after which connections are terminated.
	ConnectTimeout time.Duration
	// Dial function to reach backend to forward connections to.
	Dial Dialer
	// Logger is used to log information messages about connections, errors.
	Logger Logger

	// Internal state to indicate that we want to shut down.
	quit int32

<<<<<<< HEAD
	proxyProtocol bool
=======
	// Silence TLS errors
	quiet bool
>>>>>>> f88534c9

	// Internal wait group to keep track of outstanding handlers.
	handlers *sync.WaitGroup
}

func getProxyProtoHeaderFor(c net.Conn) *proxyproto.Header {

	sAddr := c.RemoteAddr().(*net.TCPAddr)
	dAddr := c.LocalAddr().(*net.TCPAddr)

	return &proxyproto.Header{
		Version:            2,
		Command:            proxyproto.PROXY,
		TransportProtocol:  proxyproto.TCPv4,
		SourceAddress:      sAddr.IP,
		DestinationAddress: dAddr.IP,
		SourcePort:         uint16(sAddr.Port),
		DestinationPort:    uint16(dAddr.Port),
	}
}

// New creates a new proxy.
func New(listener net.Listener, timeout time.Duration, dial Dialer, logger Logger, quiet bool) *Proxy {
	p := &Proxy{
		Listener:       listener,
		ConnectTimeout: timeout,
		Dial:           dial,
		Logger:         logger,
		quit:           0,
		quiet:          quiet,
		handlers:       &sync.WaitGroup{},
	}

	// Add one handler to the wait group, so that Wait() will always block until
	// Shutdown() is called even if the proxy hasn't started yet. This prevents
	// a race condition if someone calls Accept() in a Goroutine and then immediately
	// calls Wait() on the proxy object.
	p.handlers.Add(1)
	return p
}

func (p *Proxy) EnableProxyProtocol() {
	p.proxyProtocol = true
}

// Shutdown tells the proxy to close the listener & stop accepting connections.
func (p *Proxy) Shutdown() {
	if atomic.LoadInt32(&p.quit) == 1 {
		return
	}
	atomic.StoreInt32(&p.quit, 1)
	p.Listener.Close()
	p.handlers.Done()
}

// Wait until the proxy is shut down (listener closed, connections drained).
// This function will block even if the proxy isn't in the accept loop yet,
// so it's safe to concurrently run Accept() in a Goroutine and then immediately
// call Wait().
func (p *Proxy) Wait() {
	p.handlers.Wait()
}

// Accept incoming connections and spawn Go routines to handle them and forward
// the data to the backend. Will stop accepting connections if Shutdown() is called.
// Run this in a Goroutine, call Wait() to block on proxy shutdown/connection drain.
func (p *Proxy) Accept() {
	for {
		// Wait for new connection
		conn, err := p.Listener.Accept()
		if err != nil {
			// Check if we're supposed to stop
			if atomic.LoadInt32(&p.quit) == 1 {
				return
			}

			errorCounter.Inc(1)
			continue
		}

		openCounter.Inc(1)
		totalCounter.Inc(1)

		go connTimer.Time(func() {
			defer conn.Close()
			defer openCounter.Dec(1)

			err := forceHandshake(p.ConnectTimeout, conn)
			if err != nil {
				errorCounter.Inc(1)
				if !p.quiet {
					p.Logger.Printf("error on TLS handshake from %s: %s", conn.RemoteAddr(), err)
				}
				return
			}

			backend, err := p.Dial()
			if err != nil {
				if !p.quiet {
					p.Logger.Printf("error: %s", err)
				}
				return
			}

			if p.proxyProtocol {
				h := getProxyProtoHeaderFor(conn)
				_, err = h.WriteTo(backend)
				if err != nil {
					p.Logger.Printf("error: %s", err)
					return
				}
			}

			successCounter.Inc(1)
			p.handlers.Add(1)
			defer p.handlers.Done()
			p.fuse(conn, backend)
		})
	}
}

// Force handshake. Handshake usually happens on first read/write, but we want
// to force it to make sure we can control the timeout for it. Otherwise,
// unauthenticated clients would be able to open connections and leave them
// hanging forever. Going through the handshake verifies that clients have a
// valid client cert and are allowed to talk to us.
func forceHandshake(timeout time.Duration, conn net.Conn) error {
	if tlsConn, ok := conn.(*tls.Conn); ok {
		startTime := time.Now()
		defer handshakeTimer.UpdateSince(startTime)

		// Set deadline to avoid blocking forever
		err := tlsConn.SetDeadline(time.Now().Add(timeout))
		if err != nil {
			return err
		}

		err = tlsConn.Handshake()
		if netErr, ok := err.(net.Error); ok && netErr.Timeout() {
			// If we timed out, increment timeout metric
			timeoutCounter.Inc(1)
		}

		if err != nil {
			return err
		}

		// Success: clear deadline
		err = tlsConn.SetDeadline(time.Time{})
		if err != nil {
			return err
		}
	}

	return nil
}

// Fuse connections together
func (p *Proxy) fuse(client, backend net.Conn) {
	// Copy from client -> backend, and from backend -> client
	defer p.logConnectionMessage("closed", client, backend)
	p.logConnectionMessage("opening", client, backend)

	go func() { p.copyData(client, backend) }()
	p.copyData(backend, client)
}

// Copy data between two connections
func (p *Proxy) copyData(dst net.Conn, src net.Conn) {
	defer dst.Close()
	defer src.Close()

	_, err := io.Copy(dst, src)

	if err != nil {
		if !p.quiet {
			p.Logger.Printf("error: %s", err)
		}
	}
}

// Log information message about connection
func (p *Proxy) logConnectionMessage(action string, dst net.Conn, src net.Conn) {
	p.Logger.Printf(
		"%s pipe: %s:%s <-> %s:%s",
		action,
		dst.RemoteAddr().Network(),
		dst.RemoteAddr().String(),
		src.RemoteAddr().Network(),
		src.RemoteAddr().String())
}<|MERGE_RESOLUTION|>--- conflicted
+++ resolved
@@ -61,12 +61,10 @@
 	// Internal state to indicate that we want to shut down.
 	quit int32
 
-<<<<<<< HEAD
 	proxyProtocol bool
-=======
+  
 	// Silence TLS errors
 	quiet bool
->>>>>>> f88534c9
 
 	// Internal wait group to keep track of outstanding handlers.
 	handlers *sync.WaitGroup
